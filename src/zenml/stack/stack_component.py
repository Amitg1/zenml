--- conflicted
+++ resolved
@@ -264,13 +264,8 @@
         config: StackComponentConfig,
         flavor: str,
         type: StackComponentType,
-<<<<<<< HEAD
-        user: UUID,
+        user: Optional[UUID],
         workspace: UUID,
-=======
-        user: Optional[UUID],
-        project: UUID,
->>>>>>> fbbec9b1
         created: datetime,
         updated: datetime,
         *args: Any,
@@ -349,13 +344,8 @@
             user_id = None
 
         return flavor.implementation_class(
-<<<<<<< HEAD
-            user=component_model.user.id,
+            user=user_id,
             workspace=component_model.workspace.id,
-=======
-            user=user_id,
-            project=component_model.project.id,
->>>>>>> fbbec9b1
             name=component_model.name,
             id=component_model.id,
             config=configuration,
