--- conflicted
+++ resolved
@@ -16,19 +16,14 @@
 from typing import List, Optional, Union
 from uuid import UUID
 
-from fastapi import APIRouter, Security
+from fastapi import APIRouter, Security, Depends
 
 from zenml.constants import API, FLAVORS, VERSION_1
-<<<<<<< HEAD
-from zenml.enums import StackComponentType
-from zenml.models import FlavorModel
+from zenml.enums import StackComponentType, PermissionType
+from zenml.models import FlavorResponseModel
+
 from zenml.models.page_model import Params, Page
-from zenml.zen_server.auth import authorize
-=======
-from zenml.enums import PermissionType, StackComponentType
-from zenml.models import FlavorResponseModel
-from zenml.zen_server.auth import AuthContext, authorize
->>>>>>> ad7c8a49
+from zenml.zen_server.auth import authorize, AuthContext
 from zenml.zen_server.utils import error_response, handle_exceptions, zen_store
 
 router = APIRouter(
@@ -40,11 +35,7 @@
 
 @router.get(
     "",
-<<<<<<< HEAD
-    response_model=Page[FlavorModel],
-=======
-    response_model=List[FlavorResponseModel],
->>>>>>> ad7c8a49
+    response_model=Page[FlavorResponseModel],
     responses={401: error_response, 404: error_response, 422: error_response},
 )
 @handle_exceptions
@@ -54,13 +45,9 @@
     user_name_or_id: Optional[Union[str, UUID]] = None,
     name: Optional[str] = None,
     is_shared: Optional[bool] = None,
-<<<<<<< HEAD
     params: Params = Depends(),
-) -> Page[FlavorModel]:
-=======
     _: AuthContext = Security(authorize, scopes=[PermissionType.READ]),
-) -> List[FlavorResponseModel]:
->>>>>>> ad7c8a49
+) -> Page[FlavorResponseModel]:
     """Returns all flavors.
 
     Args:
@@ -69,12 +56,7 @@
         user_name_or_id: Optionally filter by name or ID of the user.
         name: Optionally filter by flavor name.
         is_shared: Optionally filter by shared status of the flavor.
-<<<<<<< HEAD
-        hydrated: Defines if users and projects will be
-                  included by reference (FALSE) or as model (TRUE)
         params: Parameters for pagination (page and size)
-=======
->>>>>>> ad7c8a49
 
     Returns:
         All flavors.
@@ -87,10 +69,6 @@
         name=name,
         params=params
     )
-<<<<<<< HEAD
-    return flavors_list
-=======
->>>>>>> ad7c8a49
 
 
 @router.get(
