--- conflicted
+++ resolved
@@ -133,7 +133,6 @@
         )
     except KeyError as err:
         cli_utils.error(str(err))
-<<<<<<< HEAD
     else:
         if not pipeline_runs:
             cli_utils.declare("No pipeline runs registered.")
@@ -142,14 +141,6 @@
         cli_utils.print_pipeline_runs_table(
             client=client, pipeline_runs=pipeline_runs
         )
-=======
-    if not pipeline_runs:
-        cli_utils.declare("No pipeline runs registered.")
-        return
-
-    cli_utils.print_pipeline_runs_table(
-        client=client, pipeline_runs=pipeline_runs
-    )
 
 
 @runs.command("export", help="Export all pipeline runs to a YAML file.")
@@ -227,5 +218,4 @@
         RuntimeError,
         ValueError,
     ) as err:
-        cli_utils.error(str(err))
->>>>>>> ad9d2093
+        cli_utils.error(str(err))