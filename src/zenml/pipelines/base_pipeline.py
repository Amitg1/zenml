#  Copyright (c) ZenML GmbH 2021. All Rights Reserved.
#
#  Licensed under the Apache License, Version 2.0 (the "License");
#  you may not use this file except in compliance with the License.
#  You may obtain a copy of the License at:
#
#       https://www.apache.org/licenses/LICENSE-2.0
#
#  Unless required by applicable law or agreed to in writing, software
#  distributed under the License is distributed on an "AS IS" BASIS,
#  WITHOUT WARRANTIES OR CONDITIONS OF ANY KIND, either express
#  or implied. See the License for the specific language governing
#  permissions and limitations under the License.
"""Abstract base class for all ZenML pipelines."""

import inspect
from abc import abstractmethod
from datetime import datetime
from typing import (
    TYPE_CHECKING,
    Any,
    ClassVar,
    Dict,
    List,
    Mapping,
    Optional,
    Tuple,
    Type,
    TypeVar,
    Union,
    cast,
)

import yaml

from zenml import constants
from zenml.client import Client
from zenml.config.config_keys import (
    PipelineConfigurationKeys,
    StepConfigurationKeys,
)
from zenml.config.pipeline_configurations import (
    PipelineConfiguration,
    PipelineConfigurationUpdate,
    PipelineRunConfiguration,
    PipelineSpec,
)
from zenml.config.pipeline_deployment import PipelineDeployment
from zenml.config.schedule import Schedule
from zenml.config.step_configurations import StepConfigurationUpdate
from zenml.enums import StackComponentType
from zenml.exceptions import PipelineConfigurationError, PipelineInterfaceError
from zenml.logger import get_logger
from zenml.models.schedule_model import ScheduleModel
from zenml.stack import Stack
from zenml.steps import BaseStep
from zenml.steps.base_step import BaseStepMeta
from zenml.utils import (
    dashboard_utils,
    dict_utils,
    pydantic_utils,
    settings_utils,
    yaml_utils,
)
from zenml.utils.analytics_utils import AnalyticsEvent, event_handler

if TYPE_CHECKING:
    from zenml.config.base_settings import SettingsOrDict
    from zenml.post_execution import PipelineRunView

    StepConfigurationUpdateOrDict = Union[
        Dict[str, Any], StepConfigurationUpdate
    ]

logger = get_logger(__name__)
PIPELINE_INNER_FUNC_NAME = "connect"
PARAM_ENABLE_CACHE = "enable_cache"
INSTANCE_CONFIGURATION = "INSTANCE_CONFIGURATION"
PARAM_SETTINGS = "settings"
PARAM_EXTRA_OPTIONS = "extra"


class BasePipelineMeta(type):
    """Pipeline Metaclass responsible for validating the pipeline definition."""

    def __new__(
        mcs, name: str, bases: Tuple[Type[Any], ...], dct: Dict[str, Any]
    ) -> "BasePipelineMeta":
        """Saves argument names for later verification purposes.

        Args:
            name: The name of the class.
            bases: The base classes of the class.
            dct: The dictionary of the class.

        Returns:
            The class.
        """
        dct.setdefault(INSTANCE_CONFIGURATION, {})
        cls = cast(Type["BasePipeline"], super().__new__(mcs, name, bases, dct))

        cls.STEP_SPEC = {}

        connect_spec = inspect.getfullargspec(
            inspect.unwrap(getattr(cls, PIPELINE_INNER_FUNC_NAME))
        )
        connect_args = connect_spec.args

        if connect_args and connect_args[0] == "self":
            connect_args.pop(0)

        for arg in connect_args:
            arg_type = connect_spec.annotations.get(arg, None)
            cls.STEP_SPEC.update({arg: arg_type})
        return cls


T = TypeVar("T", bound="BasePipeline")


class BasePipeline(metaclass=BasePipelineMeta):
    """Abstract base class for all ZenML pipelines.

    Attributes:
        name: The name of this pipeline.
        enable_cache: A boolean indicating if caching is enabled for this
            pipeline.
    """

    STEP_SPEC: ClassVar[Dict[str, Any]] = None  # type: ignore[assignment]

    INSTANCE_CONFIGURATION: Dict[str, Any] = {}

    def __init__(self, *args: BaseStep, **kwargs: Any) -> None:
        """Initialize the BasePipeline.

        Args:
            *args: The steps to be executed by this pipeline.
            **kwargs: The configuration for this pipeline.
        """
        kwargs.update(self.INSTANCE_CONFIGURATION)

        self._configuration = PipelineConfiguration(
            name=self.__class__.__name__,
            enable_cache=kwargs.pop(PARAM_ENABLE_CACHE, True),
        )
        self._apply_class_configuration(kwargs)

        self.__steps: Dict[str, BaseStep] = {}
        self._verify_steps(*args, **kwargs)

    @property
    def name(self) -> str:
        """The name of the pipeline.

        Returns:
            The name of the pipeline.
        """
        return self.configuration.name

    @property
    def enable_cache(self) -> bool:
        """If caching is enabled for the pipeline.

        Returns:
            If caching is enabled for the pipeline.
        """
        return self.configuration.enable_cache

    @property
    def configuration(self) -> PipelineConfiguration:
        """The configuration of the pipeline.

        Returns:
            The configuration of the pipeline.
        """
        return self._configuration

    @property
    def steps(self) -> Dict[str, BaseStep]:
        """Returns a dictionary of pipeline steps.

        Returns:
            A dictionary of pipeline steps.
        """
        return self.__steps

    def configure(
        self: T,
        enable_cache: Optional[bool] = None,
        settings: Optional[Mapping[str, "SettingsOrDict"]] = None,
        extra: Optional[Dict[str, Any]] = None,
        merge: bool = True,
    ) -> T:
        """Configures the pipeline.

        Configuration merging example:
        * `merge==True`:
            pipeline.configure(extra={"key1": 1})
            pipeline.configure(extra={"key2": 2}, merge=True)
            pipeline.configuration.extra # {"key1": 1, "key2": 2}
        * `merge==False`:
            pipeline.configure(extra={"key1": 1})
            pipeline.configure(extra={"key2": 2}, merge=False)
            pipeline.configuration.extra # {"key2": 2}

        Args:
            enable_cache: If caching should be enabled for this pipeline.
            settings: settings for this pipeline.
            extra: Extra configurations for this pipeline.
            merge: If `True`, will merge the given dictionary configurations
                like `extra` and `settings` with existing
                configurations. If `False` the given configurations will
                overwrite all existing ones. See the general description of this
                method for an example.

        Returns:
            The pipeline instance that this method was called on.
        """
        values = dict_utils.remove_none_values(
            {
                "enable_cache": enable_cache,
                "settings": settings,
                "extra": extra,
            }
        )
        config = PipelineConfigurationUpdate(**values)
        self._apply_configuration(config, merge=merge)
        return self

    def _apply_class_configuration(self, options: Dict[str, Any]) -> None:
        """Applies the configurations specified on the pipeline class.

        Args:
            options: Class configurations.
        """
        settings = options.pop(PARAM_SETTINGS, None)
        extra = options.pop(PARAM_EXTRA_OPTIONS, None)
        self.configure(settings=settings, extra=extra)

    def _verify_steps(self, *steps: BaseStep, **kw_steps: Any) -> None:
        """Verifies the initialization args and kwargs of this pipeline.

        This method makes sure that no missing/unexpected arguments or
        arguments of a wrong type are passed when creating a pipeline. If
        all arguments are correct, saves the steps to `self.__steps`.

        Args:
            *steps: The args passed to the init method of this pipeline.
            **kw_steps: The kwargs passed to the init method of this pipeline.

        Raises:
            PipelineInterfaceError: If there are too many/few arguments or
                arguments with a wrong name/type.
        """
        input_step_keys = list(self.STEP_SPEC.keys())
        if len(steps) > len(input_step_keys):
            raise PipelineInterfaceError(
                f"Too many input steps for pipeline '{self.name}'. "
                f"This pipeline expects {len(input_step_keys)} step(s) "
                f"but got {len(steps) + len(kw_steps)}."
            )

        combined_steps = {}
        step_ids: Dict[int, str] = {}

        def _verify_step(key: str, step: BaseStep) -> None:
            """Verifies a single step of the pipeline.

            Args:
                key: The key of the step.
                step: The step to verify.

            Raises:
                PipelineInterfaceError: If the step is not of the correct type
                    or is of the same class as another step.
            """
            step_class = type(step)

            if isinstance(step, BaseStepMeta):
                raise PipelineInterfaceError(
                    f"Wrong argument type (`{step_class}`) for argument "
                    f"'{key}' of pipeline '{self.name}'. "
                    f"A `BaseStep` subclass was provided instead of an "
                    f"instance. "
                    f"This might have been caused due to missing brackets of "
                    f"your steps when creating a pipeline with `@step` "
                    f"decorated functions, "
                    f"for which the correct syntax is `pipeline(step=step())`."
                )

            if not isinstance(step, BaseStep):
                raise PipelineInterfaceError(
                    f"Wrong argument type (`{step_class}`) for argument "
                    f"'{key}' of pipeline '{self.name}'. Only "
                    f"`@step` decorated functions or instances of `BaseStep` "
                    f"subclasses can be used as arguments when creating "
                    f"a pipeline."
                )

            if id(step) in step_ids:
                previous_key = step_ids[id(step)]
                raise PipelineInterfaceError(
                    f"Found the same step object for arguments "
                    f"'{previous_key}' and '{key}' in pipeline '{self.name}'. "
                    "Step object cannot be reused inside a ZenML pipeline. "
                    "A possible solution is to create two instances of the "
                    "same step class and assigning them different names: "
                    "`first_instance = step_class(name='s1')` and "
                    "`second_instance = step_class(name='s2')`."
                )

            step.pipeline_parameter_name = key
            step_ids[id(step)] = key
            combined_steps[key] = step

        # verify args
        for i, step in enumerate(steps):
            key = input_step_keys[i]
            _verify_step(key, step)

        # verify kwargs
        for key, step in kw_steps.items():
            if key in combined_steps:
                # a step for this key was already set by
                # the positional input steps
                raise PipelineInterfaceError(
                    f"Unexpected keyword argument '{key}' for pipeline "
                    f"'{self.name}'. A step for this key was "
                    f"already passed as a positional argument."
                )
            _verify_step(key, step)

        # check if there are any missing or unexpected steps
        expected_steps = set(self.STEP_SPEC.keys())
        actual_steps = set(combined_steps.keys())
        missing_steps = expected_steps - actual_steps
        unexpected_steps = actual_steps - expected_steps

        if missing_steps:
            raise PipelineInterfaceError(
                f"Missing input step(s) for pipeline "
                f"'{self.name}': {missing_steps}."
            )

        if unexpected_steps:
            raise PipelineInterfaceError(
                f"Unexpected input step(s) for pipeline "
                f"'{self.name}': {unexpected_steps}. This pipeline "
                f"only requires the following steps: {expected_steps}."
            )

        self.__steps = combined_steps

    @abstractmethod
    def connect(self, *args: BaseStep, **kwargs: BaseStep) -> None:
        """Function that connects inputs and outputs of the pipeline steps.

        Args:
            *args: The positional arguments passed to the pipeline.
            **kwargs: The keyword arguments passed to the pipeline.

        Raises:
            NotImplementedError: Always.
        """
        raise NotImplementedError

    def _get_pipeline_analytics_metadata(
        self,
        deployment: "PipelineDeployment",
        stack: "Stack",
    ) -> Dict[str, Any]:
        """Returns the pipeline deployment metadata.

        Args:
            deployment: The pipeline deployment to track.
            stack: The stack on which the pipeline will be deployed.

        Returns:
            the metadata about the pipeline deployment
        """
        custom_materializer = False
        custom_artifact = False
        for step in deployment.steps.values():
            for output in step.config.outputs.values():
                if not output.materializer_source.startswith("zenml."):
                    custom_materializer = True
                if not output.artifact_source.startswith("zenml."):
                    custom_artifact = True

        stack_metadata = {
            component_type.value: component.flavor
            for component_type, component in stack.components.items()
        }
        return {
            "store_type": Client().zen_store.type.value,
            **stack_metadata,
            "total_steps": len(self.steps),
            "schedule": bool(deployment.schedule),
            "custom_materializer": custom_materializer,
            "custom_artifact": custom_artifact,
        }

    def run(
        self,
        *,
        run_name: Optional[str] = None,
        enable_cache: Optional[bool] = None,
        schedule: Optional[Schedule] = None,
        settings: Optional[Mapping[str, "SettingsOrDict"]] = None,
        step_configurations: Optional[
            Mapping[str, "StepConfigurationUpdateOrDict"]
        ] = None,
        extra: Optional[Dict[str, Any]] = None,
        config_path: Optional[str] = None,
        unlisted: bool = False,
    ) -> Any:
        """Runs the pipeline on the active stack of the current repository.

        Args:
            run_name: Name of the pipeline run.
            enable_cache: If caching should be enabled for this pipeline run.
            schedule: Optional schedule of the pipeline.
            settings: settings for this pipeline run.
            step_configurations: Configurations for steps of the pipeline.
            extra: Extra configurations for this pipeline run.
            config_path: Path to a yaml configuration file. This file will
                be parsed as a `zenml.config.pipeline_configurations.PipelineRunConfiguration`
                object. Options provided in this file will be overwritten by
                options provided in code using the other arguments of this
                method.
            unlisted: Whether the pipeline run should be unlisted (not assigned
                to any pipeline).

        Returns:
            The result of the pipeline.
        """
        if constants.SHOULD_PREVENT_PIPELINE_EXECUTION:
            # An environment variable was set to stop the execution of
            # pipelines. This is done to prevent execution of module-level
            # pipeline.run() calls inside docker containers which should only
            # run a single step.
            logger.info(
                "Preventing execution of pipeline '%s'. If this is not "
                "intended behavior, make sure to unset the environment "
                "variable '%s'.",
                self.name,
                constants.ENV_ZENML_PREVENT_PIPELINE_EXECUTION,
            )
            return

        with event_handler(AnalyticsEvent.RUN_PIPELINE) as analytics_handler:
            stack = Client().active_stack

            # Activating the built-in integrations through lazy loading
            from zenml.integrations.registry import integration_registry

            integration_registry.activate_integrations()

            if config_path:
                config_dict = yaml_utils.read_yaml(config_path)
                run_config = PipelineRunConfiguration.parse_obj(config_dict)
            else:
                run_config = PipelineRunConfiguration()

            new_values = dict_utils.remove_none_values(
                {
                    "run_name": run_name,
                    "enable_cache": enable_cache,
                    "steps": step_configurations,
                    "settings": settings,
                    "schedule": schedule,
                    "extra": extra,
                }
            )

            # Update with the values in code so they take precedence
            run_config = pydantic_utils.update_model(
                run_config, update=new_values
            )
            from zenml.config.compiler import Compiler

            pipeline_deployment = Compiler().compile(
                pipeline=self, stack=stack, run_configuration=run_config
            )

            skip_pipeline_registration = constants.handle_bool_env_var(
                constants.ENV_ZENML_SKIP_PIPELINE_REGISTRATION, default=False
            )

            register_pipeline = not (skip_pipeline_registration or unlisted)

            pipeline_id = None
            if register_pipeline:
                step_specs = [
                    step.spec for step in pipeline_deployment.steps.values()
                ]
                pipeline_spec = PipelineSpec(steps=step_specs)

                pipeline_id = Client().create_pipeline(
                    pipeline_name=pipeline_deployment.pipeline.name,
                    pipeline_spec=pipeline_spec,
                    pipeline_docstring=self.__doc__,
                )
                pipeline_deployment = pipeline_deployment.copy(
                    update={"pipeline_id": pipeline_id}
                )

            analytics_handler.metadata = self._get_pipeline_analytics_metadata(
                deployment=pipeline_deployment, stack=stack
            )
            caching_status = (
                "enabled"
                if pipeline_deployment.pipeline.enable_cache
                else "disabled"
            )
            logger.info(
                "%s %s on stack `%s` (caching %s)",
                "Scheduling" if pipeline_deployment.schedule else "Running",
                f"pipeline `{pipeline_deployment.pipeline.name}`"
                if register_pipeline
                else "unlisted pipeline",
                stack.name,
                caching_status,
            )
            stack.prepare_pipeline_deployment(deployment=pipeline_deployment)

            # Prevent execution of nested pipelines which might lead to
            # unexpected behavior
            constants.SHOULD_PREVENT_PIPELINE_EXECUTION = True
            try:
                return_value = stack.deploy_pipeline(pipeline_deployment)
            finally:
                constants.SHOULD_PREVENT_PIPELINE_EXECUTION = False

            # Log the dashboard URL
            dashboard_utils.print_run_url(
                run_name=pipeline_deployment.run_name, pipeline_id=pipeline_id
            )

<<<<<<< HEAD
        if schedule:
            if not schedule.name:
                date = datetime.now().strftime("%Y_%m_%d")
                time = datetime.now().strftime("%H_%M_%S_%f")
                schedule.name = pipeline_deployment.run_name.format(
                    date=date, time=time
                )
                pipeline_deployment = pipeline_deployment.copy(
                    update={"schedule": schedule}
                )
            components = Client().active_stack_model.components
            orchestrator = components[StackComponentType.ORCHESTRATOR][0]
            schedule_model = ScheduleModel(
                project=Client().active_project.id,
                user=Client().active_user.id,
                pipeline_id=pipeline_id,
                orchestrator_id=orchestrator.id,
                name=schedule.name,
                active=True,
                cron_expression=schedule.cron_expression,
                start_time=schedule.start_time,
                end_time=schedule.end_time,
                interval_second=schedule.interval_second,
                catchup=schedule.catchup,
            )
            schedule_id = Client().zen_store.create_schedule(schedule_model).id
            pipeline_deployment = pipeline_deployment.copy(
                update={"schedule_id": schedule_id}
            )

        self._track_pipeline_deployment(
            deployment=pipeline_deployment, stack=stack
        )
        caching_status = (
            "enabled"
            if pipeline_deployment.pipeline.enable_cache
            else "disabled"
        )
        logger.info(
            "%s %s on stack `%s` (caching %s)",
            "Scheduling" if pipeline_deployment.schedule else "Running",
            f"pipeline `{pipeline_deployment.pipeline.name}`"
            if register_pipeline
            else "unlisted pipeline",
            stack.name,
            caching_status,
        )
        stack.prepare_pipeline_deployment(deployment=pipeline_deployment)

        # Prevent execution of nested pipelines which might lead to unexpected
        # behavior
        constants.SHOULD_PREVENT_PIPELINE_EXECUTION = True
        try:
            return_value = stack.deploy_pipeline(pipeline_deployment)
        finally:
            constants.SHOULD_PREVENT_PIPELINE_EXECUTION = False

        # Log the dashboard URL
        dashboard_utils.print_run_url(
            run_name=pipeline_deployment.run_name, pipeline_id=pipeline_id
        )

        return return_value
=======
            return return_value
>>>>>>> 4a9d6980

    def _apply_configuration(
        self,
        config: PipelineConfigurationUpdate,
        merge: bool = True,
    ) -> None:
        """Applies an update to the pipeline configuration.

        Args:
            config: The configuration update.
            merge: Whether to merge the updates with the existing configuration
                or not. See the `BasePipeline.configure(...)` method for a
                detailed explanation.
        """
        self._validate_configuration(config)
        self._configuration = pydantic_utils.update_model(
            self._configuration, update=config, recursive=merge
        )
        logger.debug("Updated pipeline configuration:")
        logger.debug(self._configuration)

    @staticmethod
    def _validate_configuration(config: PipelineConfigurationUpdate) -> None:
        """Validates a configuration update.

        Args:
            config: The configuration update to validate.
        """
        settings_utils.validate_setting_keys(list(config.settings))

    def with_config(
        self: T, config_file: str, overwrite_step_parameters: bool = False
    ) -> T:
        """DEPRECATED: Configures this pipeline using a yaml file.

        Args:
            config_file: Path to a yaml file which contains configuration
                options for running this pipeline. See
                https://docs.zenml.io/advanced-guide/pipelines/settings
                for details regarding the specification of this file.
            overwrite_step_parameters: If set to `True`, values from the
                configuration file will overwrite configuration parameters
                passed in code.

        Returns:
            The pipeline object that this method was called on.
        """
        logger.warning(
            "The `with_config(...)` method is deprecated. Use "
            "`pipeline.configure(...)` or `pipeline.run(config_path=...)` "
            "instead."
        )

        config_yaml = yaml_utils.read_yaml(config_file)

        if PipelineConfigurationKeys.STEPS in config_yaml:
            self._read_config_steps(
                config_yaml[PipelineConfigurationKeys.STEPS],
                overwrite=overwrite_step_parameters,
            )

        return self

    def _read_config_steps(
        self, steps: Dict[str, Dict[str, Any]], overwrite: bool = False
    ) -> None:
        """Reads and sets step parameters from a config file.

        Args:
            steps: Maps step names to dicts of parameter names and values.
            overwrite: If `True`, overwrite previously set step parameters.

        Raises:
            PipelineConfigurationError: If the configuration file contains
                invalid data.
        """
        for step_name, step_dict in steps.items():
            StepConfigurationKeys.key_check(step_dict)

            if step_name not in self.__steps:
                raise PipelineConfigurationError(
                    f"Found '{step_name}' step in configuration yaml but it "
                    f"doesn't exist in the pipeline steps "
                    f"{list(self.__steps.keys())}."
                )

            step = self.__steps[step_name]
            parameters = step_dict.get(StepConfigurationKeys.PARAMETERS_, {})
            enable_cache = parameters.pop(PARAM_ENABLE_CACHE, None)

            if not overwrite:
                parameters.update(step.configuration.parameters)

            step.configure(
                enable_cache=enable_cache,
                parameters=parameters,
            )

    @classmethod
    def get_runs(cls) -> Optional[List["PipelineRunView"]]:
        """Get all past runs from the associated PipelineView.

        Returns:
            A list of all past PipelineRunViews.

        Raises:
            RuntimeError: In case the repository does not contain the view
                of the current pipeline.
        """
        from zenml.post_execution import get_pipeline

        pipeline_view = get_pipeline(cls)
        if pipeline_view:
            return pipeline_view.runs  # type: ignore[no-any-return]
        else:
            raise RuntimeError(
                f"The PipelineView for `{cls.__name__}` could "
                f"not be found. Are you sure this pipeline has "
                f"been run already?"
            )

    def write_run_configuration_template(
        self, path: str, stack: Optional["Stack"] = None
    ) -> None:
        """Writes a run configuration yaml template.

        Args:
            path: The path where the template will be written.
            stack: The stack for which the template should be generated. If
                not given, the active stack will be used.
        """
        from zenml.config.base_settings import ConfigurationLevel
        from zenml.config.step_configurations import (
            PartialArtifactConfiguration,
        )

        stack = stack or Client().active_stack

        setting_classes = stack.setting_classes
        setting_classes.update(settings_utils.get_general_settings())

        pipeline_settings = {}
        step_settings = {}
        for key, setting_class in setting_classes.items():
            fields = pydantic_utils.TemplateGenerator(setting_class).run()
            if ConfigurationLevel.PIPELINE in setting_class.LEVEL:
                pipeline_settings[key] = fields
            if ConfigurationLevel.STEP in setting_class.LEVEL:
                step_settings[key] = fields

        steps = {}
        for step_name, step in self.steps.items():
            parameters = (
                pydantic_utils.TemplateGenerator(step.PARAMETERS_CLASS).run()
                if step.PARAMETERS_CLASS
                else {}
            )
            outputs = {
                name: PartialArtifactConfiguration()
                for name in step.OUTPUT_SIGNATURE
            }
            step_template = StepConfigurationUpdate(
                parameters=parameters,
                settings=step_settings,
                outputs=outputs,
            )
            steps[step_name] = step_template

        run_config = PipelineRunConfiguration(
            settings=pipeline_settings, steps=steps
        )
        template = pydantic_utils.TemplateGenerator(run_config).run()
        yaml_string = yaml.dump(template)
        yaml_string = yaml_utils.comment_out_yaml(yaml_string)

        with open(path, "w") as f:
            f.write(yaml_string)<|MERGE_RESOLUTION|>--- conflicted
+++ resolved
@@ -51,7 +51,7 @@
 from zenml.enums import StackComponentType
 from zenml.exceptions import PipelineConfigurationError, PipelineInterfaceError
 from zenml.logger import get_logger
-from zenml.models.schedule_model import ScheduleModel
+from zenml.models.schedule_model import ScheduleRequestModel
 from zenml.stack import Stack
 from zenml.steps import BaseStep
 from zenml.steps.base_step import BaseStepMeta
@@ -506,6 +506,38 @@
                     update={"pipeline_id": pipeline_id}
                 )
 
+            if schedule:
+                if not schedule.name:
+                    date = datetime.now().strftime("%Y_%m_%d")
+                    time = datetime.now().strftime("%H_%M_%S_%f")
+                    schedule.name = pipeline_deployment.run_name.format(
+                        date=date, time=time
+                    )
+                    pipeline_deployment = pipeline_deployment.copy(
+                        update={"schedule": schedule}
+                    )
+                components = Client().active_stack_model.components
+                orchestrator = components[StackComponentType.ORCHESTRATOR][0]
+                schedule_model = ScheduleRequestModel(
+                    project=Client().active_project.id,
+                    user=Client().active_user.id,
+                    pipeline_id=pipeline_id,
+                    orchestrator_id=orchestrator.id,
+                    name=schedule.name,
+                    active=True,
+                    cron_expression=schedule.cron_expression,
+                    start_time=schedule.start_time,
+                    end_time=schedule.end_time,
+                    interval_second=schedule.interval_second,
+                    catchup=schedule.catchup,
+                )
+                schedule_id = (
+                    Client().zen_store.create_schedule(schedule_model).id
+                )
+                pipeline_deployment = pipeline_deployment.copy(
+                    update={"schedule_id": schedule_id}
+                )
+
             analytics_handler.metadata = self._get_pipeline_analytics_metadata(
                 deployment=pipeline_deployment, stack=stack
             )
@@ -538,73 +570,7 @@
                 run_name=pipeline_deployment.run_name, pipeline_id=pipeline_id
             )
 
-<<<<<<< HEAD
-        if schedule:
-            if not schedule.name:
-                date = datetime.now().strftime("%Y_%m_%d")
-                time = datetime.now().strftime("%H_%M_%S_%f")
-                schedule.name = pipeline_deployment.run_name.format(
-                    date=date, time=time
-                )
-                pipeline_deployment = pipeline_deployment.copy(
-                    update={"schedule": schedule}
-                )
-            components = Client().active_stack_model.components
-            orchestrator = components[StackComponentType.ORCHESTRATOR][0]
-            schedule_model = ScheduleModel(
-                project=Client().active_project.id,
-                user=Client().active_user.id,
-                pipeline_id=pipeline_id,
-                orchestrator_id=orchestrator.id,
-                name=schedule.name,
-                active=True,
-                cron_expression=schedule.cron_expression,
-                start_time=schedule.start_time,
-                end_time=schedule.end_time,
-                interval_second=schedule.interval_second,
-                catchup=schedule.catchup,
-            )
-            schedule_id = Client().zen_store.create_schedule(schedule_model).id
-            pipeline_deployment = pipeline_deployment.copy(
-                update={"schedule_id": schedule_id}
-            )
-
-        self._track_pipeline_deployment(
-            deployment=pipeline_deployment, stack=stack
-        )
-        caching_status = (
-            "enabled"
-            if pipeline_deployment.pipeline.enable_cache
-            else "disabled"
-        )
-        logger.info(
-            "%s %s on stack `%s` (caching %s)",
-            "Scheduling" if pipeline_deployment.schedule else "Running",
-            f"pipeline `{pipeline_deployment.pipeline.name}`"
-            if register_pipeline
-            else "unlisted pipeline",
-            stack.name,
-            caching_status,
-        )
-        stack.prepare_pipeline_deployment(deployment=pipeline_deployment)
-
-        # Prevent execution of nested pipelines which might lead to unexpected
-        # behavior
-        constants.SHOULD_PREVENT_PIPELINE_EXECUTION = True
-        try:
-            return_value = stack.deploy_pipeline(pipeline_deployment)
-        finally:
-            constants.SHOULD_PREVENT_PIPELINE_EXECUTION = False
-
-        # Log the dashboard URL
-        dashboard_utils.print_run_url(
-            run_name=pipeline_deployment.run_name, pipeline_id=pipeline_id
-        )
-
-        return return_value
-=======
             return return_value
->>>>>>> 4a9d6980
 
     def _apply_configuration(
         self,
