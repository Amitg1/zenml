--- conflicted
+++ resolved
@@ -15,26 +15,13 @@
 
 import os
 import sys
-<<<<<<< HEAD
-from typing import TYPE_CHECKING, Any, Dict, List, Type
-
-from tfx.proto.orchestration.pipeline_pb2 import Pipeline as Pb2Pipeline
-=======
-from typing import TYPE_CHECKING, Any, ClassVar, Dict
->>>>>>> 5b681c4d
+from typing import TYPE_CHECKING, Any, Dict, Type
 
 from zenml.constants import ORCHESTRATOR_DOCKER_IMAGE_KEY
 from zenml.entrypoints import StepEntrypointConfiguration
 from zenml.logger import get_logger
 from zenml.orchestrators import BaseOrchestrator
-<<<<<<< HEAD
 from zenml.orchestrators.base_orchestrator import BaseOrchestratorFlavor
-from zenml.orchestrators.local_docker.local_docker_entrypoint_configuration import (
-    RUN_NAME_OPTION,
-    LocalDockerEntrypointConfiguration,
-)
-=======
->>>>>>> 5b681c4d
 from zenml.stack import Stack
 from zenml.utils.pipeline_docker_image_builder import PipelineDockerImageBuilder
 
@@ -64,21 +51,13 @@
         """
         docker_image_builder = PipelineDockerImageBuilder()
         if stack.container_registry:
-<<<<<<< HEAD
-            docker_image_builder.build_and_push_docker_image(
-                pipeline_name=pipeline.name,
-                docker_configuration=pipeline.docker_configuration,
-                stack=stack,
-                runtime_configuration=runtime_configuration,
-=======
-            repo_digest = self.build_and_push_docker_image(
+            repo_digest = docker_image_builder.build_and_push_docker_image(
                 deployment=deployment, stack=stack
->>>>>>> 5b681c4d
             )
             deployment.add_extra(ORCHESTRATOR_DOCKER_IMAGE_KEY, repo_digest)
         else:
             # If there is no container registry, we only build the image
-            target_image_name = self.get_target_image_name(
+            target_image_name = docker_image_builder.get_target_image_name(
                 deployment=deployment
             )
             docker_image_builder.build_docker_image(
