#  Copyright (c) ZenML GmbH 2021. All Rights Reserved.
#
#  Licensed under the Apache License, Version 2.0 (the "License");
#  you may not use this file except in compliance with the License.
#  You may obtain a copy of the License at:
#
#       http://www.apache.org/licenses/LICENSE-2.0
#
#  Unless required by applicable law or agreed to in writing, software
#  distributed under the License is distributed on an "AS IS" BASIS,
#  WITHOUT WARRANTIES OR CONDITIONS OF ANY KIND, either express
#  or implied. See the License for the specific language governing
#  permissions and limitations under the License.

"""
The collection of utility functions/classes are inspired by their original
implementation of the Tensorflow Extended team, which can be found here:

https://github.com/tensorflow/tfx/blob/master/tfx/dsl/component/experimental
/decorators.py

This version is heavily adjusted to work with the Pipeline-Step paradigm which
is proposed by ZenML.
"""

from __future__ import absolute_import, division, print_function

import inspect
import json
import sys
from typing import (
    TYPE_CHECKING,
    Any,
    Callable,
    ClassVar,
    Dict,
    ItemsView,
    Iterator,
    KeysView,
    List,
    Optional,
    Type,
    ValuesView,
)

import pydantic
from tfx.dsl.component.experimental.decorators import _SimpleComponent
from tfx.dsl.components.base.base_executor import BaseExecutor
from tfx.dsl.components.base.executor_spec import ExecutorClassSpec
from tfx.types import component_spec
from tfx.types.channel import Channel
from tfx.utils import json_utils

from zenml.artifacts.base_artifact import BaseArtifact
from zenml.exceptions import MissingStepParameterError
from zenml.logger import get_logger
from zenml.materializers.base_materializer import BaseMaterializer
from zenml.steps.base_step_config import BaseStepConfig
from zenml.steps.step_output import Output
from zenml.utils import source_utils

if TYPE_CHECKING:
    from zenml.steps.base_step import BaseStep

logger = get_logger(__name__)

STEP_INNER_FUNC_NAME: str = "process"
SINGLE_RETURN_OUT_NAME: str = "output"
PARAM_STEP_NAME: str = "step_name"
PARAM_ENABLE_CACHE: str = "enable_cache"
INTERNAL_EXECUTION_PARAMETER_PREFIX: str = "zenml-"


def do_types_match(type_a: Type[Any], type_b: Type[Any]) -> bool:
    """Check whether type_a and type_b match.

    Args:
        type_a: First Type to check.
        type_b: Second Type to check.

    Returns:
        True if types match, otherwise False.
    """
    # TODO [LOW]: Check more complicated cases where type_a can be a sub-type
    #  of type_b
    return type_a == type_b


def generate_component(step: "BaseStep") -> Callable[..., Any]:
    """Utility function which converts a ZenML step into a TFX Component

    Args:
        step: a ZenML step instance

    Returns:
        component: the class of the corresponding TFX component
    """

    # Managing the parameters for component spec creation
    spec_inputs, spec_outputs, spec_params = {}, {}, {}
    for key, artifact_type in step.INPUT_SPEC.items():
        spec_inputs[key] = component_spec.ChannelParameter(type=artifact_type)
    for key, artifact_type in step.OUTPUT_SPEC.items():
        spec_outputs[key] = component_spec.ChannelParameter(type=artifact_type)
    for key, prim_type in step.PARAM_SPEC.items():
        spec_params[key] = component_spec.ExecutionParameter(type=str)  # type: ignore[no-untyped-call] # noqa
    for key in step._internal_execution_parameters.keys():  # noqa
        spec_params[key] = component_spec.ExecutionParameter(type=str)  # type: ignore[no-untyped-call] # noqa

    component_spec_class = type(
        "%s_Spec" % step.__class__.__name__,
        (component_spec.ComponentSpec,),
        {
            "INPUTS": spec_inputs,
            "OUTPUTS": spec_outputs,
            "PARAMETERS": spec_params,
        },
    )

    # Defining a executor class bu utilizing the process function
    executor_class = type(
        "%s_Executor" % step.__class__.__name__,
        (_FunctionExecutor,),
        {
            "_FUNCTION": staticmethod(getattr(step, STEP_INNER_FUNC_NAME)),
            "__module__": step.__module__,
            "materializers": step.get_materializers(ensure_complete=True),
            PARAM_STEP_NAME: step.step_name,
        },
    )

    module = sys.modules[step.__module__]
    setattr(module, "%s_Executor" % step.__class__.__name__, executor_class)
    executor_spec_instance = ExecutorClassSpec(executor_class=executor_class)

    # Defining the component with the corresponding executor and spec
    return type(
        step.__class__.__name__,
        (_ZenMLSimpleComponent,),
        {
            "SPEC_CLASS": component_spec_class,
            "EXECUTOR_SPEC": executor_spec_instance,
            "__module__": step.__module__,
        },
    )


class _PropertyDictWrapper(json_utils.Jsonable):
    """Helper class to wrap inputs/outputs from TFX nodes.
    Currently, this class is read-only (setting properties is not implemented).
    Internal class: no backwards compatibility guarantees.
    Code Credit: https://github.com/tensorflow/tfx/blob
    /51946061ae3be656f1718a3d62cd47228b89b8f4/tfx/types/node_common.py
    """

    def __init__(
        self,
        data: Dict[str, Channel],
        compat_aliases: Optional[Dict[str, str]] = None,
    ):
        """Initializes the wrapper object.

        Args:
            data: The data to be wrapped.
            compat_aliases: Compatability aliases to support deprecated keys.
        """
        self._data = data
        self._compat_aliases = compat_aliases or {}

    def __iter__(self) -> Iterator[str]:
        """Returns a generator that yields keys of the wrapped dictionary."""
        yield from self._data

    def __getitem__(self, key: str) -> Channel:
        """Returns the dictionary value for the specified key."""
        if key in self._compat_aliases:
            key = self._compat_aliases[key]
        return self._data[key]

    def __getattr__(self, key: str) -> Channel:
        """Returns the dictionary value for the specified key."""
        if key in self._compat_aliases:
            key = self._compat_aliases[key]
        try:
            return self._data[key]
        except KeyError:
            raise AttributeError

    def __repr__(self) -> str:
        """Returns the representation of the wrapped dictionary."""
        return repr(self._data)

    def get_all(self) -> Dict[str, Channel]:
        """Returns the wrapped dictionary."""
        return self._data

    def keys(self) -> KeysView[str]:
        """Returns the keys of the wrapped dictionary."""
        return self._data.keys()

    def values(self) -> ValuesView[Channel]:
        """Returns the values of the wrapped dictionary."""
        return self._data.values()

    def items(self) -> ItemsView[str, Channel]:
        """Returns the items of the wrapped dictionary."""
        return self._data.items()


class _ZenMLSimpleComponent(_SimpleComponent):
    """Simple ZenML TFX component with outputs overridden."""

    @property
    def outputs(self) -> _PropertyDictWrapper:  # type: ignore[override]
        """Returns the wrapped spec outputs."""
        return _PropertyDictWrapper(self.spec.outputs)


class _FunctionExecutor(BaseExecutor):
    """Base TFX Executor class which is compatible with ZenML steps"""

    _FUNCTION = staticmethod(lambda: None)
<<<<<<< HEAD
    # TODO [HIGH]: should this be an instance variable?
    spec_materializer_registry: ClassVar[
        Optional[SpecMaterializerRegistry]
=======
    # TODO[HIGH]: should this be an instance variable?
    materializers: ClassVar[
        Optional[Dict[str, Type["BaseMaterializer"]]]
>>>>>>> 708bbb18
    ] = None

    def resolve_materializer_with_registry(
        self, param_name: str, artifact: BaseArtifact
    ) -> Type[BaseMaterializer]:
        """Resolves the materializer for the given obj_type.

        Args:
            param_name: Name of param.
            artifact: A TFX artifact type.

        Returns:
            The right materializer based on the defaults or optionally the one
            set by the user.
        """
        if not self.materializers:
            raise ValueError("Materializers are missing is not set!")

        materializer_class = self.materializers[param_name]
        return materializer_class

    def resolve_input_artifact(
        self, artifact: BaseArtifact, data_type: Type[Any]
    ) -> Any:
        """Resolves an input artifact, i.e., reading it from the Artifact Store
        to a pythonic object.

        Args:
            artifact: A TFX artifact type.
            data_type: The type of data to be materialized.

        Returns:
            Return the output of `handle_input()` of selected materializer.
        """
        materializer = source_utils.load_source_path_class(
            artifact.materializer
        )(artifact)
        # The materializer now returns a resolved input
        return materializer.handle_input(data_type=data_type)

    def resolve_output_artifact(
        self, param_name: str, artifact: BaseArtifact, data: Any
    ) -> None:
        """Resolves an output artifact, i.e., writing it to the Artifact Store.
        Calls `handle_return(return_values)` of the selected materializer.

        Args:
            param_name: Name of output param.
            artifact: A TFX artifact type.
            data: The object to be passed to `handle_return()`.
        """
        materializer_class = self.resolve_materializer_with_registry(
            param_name, artifact
        )
        artifact.materializer = source_utils.resolve_class(materializer_class)
        artifact.datatype = source_utils.resolve_class(type(data))
        materializer_class(artifact).handle_return(data)

    def check_output_types_match(
        self, output_value: Any, specified_type: Type[Any]
    ) -> None:
        """Raise error if types don't match.

        Args:
            output_value: Value of output.
            specified_type: What the type of output should be as defined in the
            signature.

        Raises:
            ValueError if types dont match.
        """
        # TODO [LOW]: Include this check when we figure out the logic of
        #  slightly different subclasses.
        if not do_types_match(type(output_value), specified_type):
            raise ValueError(
                f"Output `{output_value}` of type {type(output_value)} does "
                f"not match specified return type {specified_type} in step "
                f"{getattr(self, PARAM_STEP_NAME)}"
            )

    def Do(
        self,
        input_dict: Dict[str, List[BaseArtifact]],
        output_dict: Dict[str, List[BaseArtifact]],
        exec_properties: Dict[str, Any],
    ) -> None:
        """Main block for the execution of the step

        Args:
            input_dict: dictionary containing the input artifacts
            output_dict: dictionary containing the output artifacts
            exec_properties: dictionary containing the execution parameters
        """
        # remove all ZenML internal execution properties
        exec_properties = {
            k: v
            for k, v in exec_properties.items()
            if not k.startswith(INTERNAL_EXECUTION_PARAMETER_PREFIX)
        }

        # Building the args for the process function
        function_params = {}

        # First, we parse the inputs, i.e., params and input artifacts.
        spec = inspect.getfullargspec(self._FUNCTION)
        args = spec.args
        for arg in args:
            arg_type = spec.annotations.get(arg, None)
            if issubclass(arg_type, BaseStepConfig):
                # Resolving the execution parameters
                new_exec = {
                    k: json.loads(v) for k, v in exec_properties.items()
                }

                try:
                    config_object = arg_type.parse_obj(new_exec)
                except pydantic.ValidationError as e:
                    missing_fields = [
                        field
                        for error_dict in e.errors()
                        for field in error_dict["loc"]
                    ]

                    raise MissingStepParameterError(
                        getattr(self, PARAM_STEP_NAME), missing_fields, arg_type
                    ) from None
                function_params[arg] = config_object
            else:
                # At this point, it has to be an artifact, so we resolve
                function_params[arg] = self.resolve_input_artifact(
                    input_dict[arg][0], arg_type
                )

        return_values = self._FUNCTION(**function_params)
        spec = inspect.getfullargspec(self._FUNCTION)
        return_type: Type[Any] = spec.annotations.get("return", None)
        if return_type is not None:
            if isinstance(return_type, Output):
                # Resolve named (and multi-) outputs.
                for i, output_tuple in enumerate(return_type.items()):
                    self.resolve_output_artifact(
                        output_tuple[0],
                        output_dict[output_tuple[0]][0],
                        return_values[i],  # order preserved.
                    )
            else:
                # Resolve single output
                self.resolve_output_artifact(
                    SINGLE_RETURN_OUT_NAME,
                    output_dict[SINGLE_RETURN_OUT_NAME][0],
                    return_values,
                )<|MERGE_RESOLUTION|>--- conflicted
+++ resolved
@@ -220,15 +220,9 @@
     """Base TFX Executor class which is compatible with ZenML steps"""
 
     _FUNCTION = staticmethod(lambda: None)
-<<<<<<< HEAD
     # TODO [HIGH]: should this be an instance variable?
-    spec_materializer_registry: ClassVar[
-        Optional[SpecMaterializerRegistry]
-=======
-    # TODO[HIGH]: should this be an instance variable?
     materializers: ClassVar[
         Optional[Dict[str, Type["BaseMaterializer"]]]
->>>>>>> 708bbb18
     ] = None
 
     def resolve_materializer_with_registry(
