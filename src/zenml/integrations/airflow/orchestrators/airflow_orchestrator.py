--- conflicted
+++ resolved
@@ -34,15 +34,7 @@
 import functools
 import os
 import time
-<<<<<<< HEAD
-from typing import TYPE_CHECKING, Any, Dict, List, Optional
-
-from tfx.proto.orchestration.pipeline_pb2 import Pipeline as Pb2Pipeline
-=======
-from typing import TYPE_CHECKING, Any, ClassVar, Dict, Optional
-
-from pydantic import root_validator
->>>>>>> 5b681c4d
+from typing import TYPE_CHECKING, Any, Dict, Optional
 
 from zenml.environment import Environment
 from zenml.io import fileio
@@ -152,7 +144,7 @@
 
         # Instantiate and configure airflow Dag with name and schedule
         airflow_dag = airflow.DAG(
-            dag_id=deployment.name,
+            dag_id=deployment.pipeline.name,
             is_paused_upon_creation=False,
             **self._translate_schedule(deployment.schedule),
         )
@@ -180,7 +172,7 @@
             # Create airflow python operator that contains the step callable
             airflow_operator = airflow_python.PythonOperator(
                 dag=airflow_dag,
-                task_id=step.name,
+                task_id=step.config.name,
                 provide_context=True,
                 python_callable=functools.partial(
                     _step_callable, step_instance=step
