#  Copyright (c) ZenML GmbH 2022. All Rights Reserved.
#
#  Licensed under the Apache License, Version 2.0 (the "License");
#  you may not use this file except in compliance with the License.
#  You may obtain a copy of the License at:
#
#       https://www.apache.org/licenses/LICENSE-2.0
#
#  Unless required by applicable law or agreed to in writing, software
#  distributed under the License is distributed on an "AS IS" BASIS,
#  WITHOUT WARRANTIES OR CONDITIONS OF ANY KIND, either express
#  or implied. See the License for the specific language governing
#  permissions and limitations under the License.
"""Initialization for the GCP orchestrator."""

<<<<<<< HEAD
from zenml.integrations.gcp.orchestrators.gcp_vm_orchestrator import (  # noqa
    GCPVMOrchestrator,
)
=======
from zenml.integrations.gcp.orchestrators.vertex_orchestrator import (  # noqa
    VertexOrchestrator,
)

__all__ = ["VertexOrchestrator"]
>>>>>>> b5a37116
<|MERGE_RESOLUTION|>--- conflicted
+++ resolved
@@ -11,16 +11,14 @@
 #  WITHOUT WARRANTIES OR CONDITIONS OF ANY KIND, either express
 #  or implied. See the License for the specific language governing
 #  permissions and limitations under the License.
-"""Initialization for the GCP orchestrator."""
+"""Initialization for the GCP orchestrators."""
 
-<<<<<<< HEAD
-from zenml.integrations.gcp.orchestrators.gcp_vm_orchestrator import (  # noqa
-    GCPVMOrchestrator,
-)
-=======
 from zenml.integrations.gcp.orchestrators.vertex_orchestrator import (  # noqa
     VertexOrchestrator,
 )
 
-__all__ = ["VertexOrchestrator"]
->>>>>>> b5a37116
+from zenml.integrations.gcp.orchestrators.gcp_vm_orchestrator import (  # noqa
+    GCPVMOrchestrator,
+)
+
+__all__ = ["VertexOrchestrator", "GCPVMOrchestrator"]