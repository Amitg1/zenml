--- conflicted
+++ resolved
@@ -14,22 +14,7 @@
 """Implementation for the wandb experiment tracker."""
 
 import os
-<<<<<<< HEAD
-from contextlib import contextmanager
-from typing import Iterator, Optional, Tuple, cast
-=======
-from typing import (
-    TYPE_CHECKING,
-    Any,
-    ClassVar,
-    Dict,
-    List,
-    Optional,
-    Type,
-    Union,
-    cast,
-)
->>>>>>> 5b681c4d
+from typing import TYPE_CHECKING, Any, Dict, List, Optional, Type, Union, cast
 
 import wandb
 from pydantic import validator
@@ -83,23 +68,8 @@
             return value
 
 
-<<<<<<< HEAD
-    @enable_wandb
-    @step
-    def my_step(context: StepContext, ...)
-        context.stack.experiment_tracker  # get the tracking_uri etc. from here
-    ```
-=======
 class WandbExperimentTracker(BaseExperimentTracker):
-    """Stores wandb configuration options.
-
-    Attributes:
-        entity: Name of an existing wandb entity.
-        project_name: Name of an existing wandb project to log to.
-        api_key: API key to should be authorized to log to the configured wandb
-            entity and project.
->>>>>>> 5b681c4d
-    """
+    """Track experiment using Wandb."""
 
     @property
     def config(self) -> WandbExperimentTrackerConfig:
@@ -110,11 +80,6 @@
         """
         return cast(WandbExperimentTrackerConfig, self._config)
 
-<<<<<<< HEAD
-    def prepare_step_run(self) -> None:
-        """Sets the wandb api key."""
-        os.environ[WANDB_API_KEY] = self.config.api_key
-=======
     @property
     def settings_class(self) -> Optional[Type["BaseSettings"]]:
         """settings class for the Wandb experiment tracker.
@@ -130,7 +95,7 @@
         Args:
             info: Info about the step that will be executed.
         """
-        os.environ[WANDB_API_KEY] = self.api_key
+        os.environ[WANDB_API_KEY] = self.config.api_key
         settings = cast(
             WandbExperimentTrackerSettings,
             self.get_settings(info) or WandbExperimentTrackerSettings(),
@@ -152,7 +117,6 @@
         """
         wandb.finish()
         os.environ.pop(WANDB_API_KEY, None)
->>>>>>> 5b681c4d
 
     def _initialize_wandb(
         self,
@@ -167,33 +131,14 @@
             tags: Tags to attach to the wandb run.
             settings: Additional settings for the wandb run.
         """
-<<<<<<< HEAD
-        try:
-            logger.info(
-                "Initializing wandb with project name: "
-                f"{self.config.project_name}, run_name: {run_name}, entity: "
-                f"{self.config.entity}."
-            )
-            wandb.init(
-                project=self.config.project_name,
-                name=run_name,
-                entity=self.config.entity,
-                settings=settings,
-                tags=tags,
-            )
-            yield
-        finally:
-            wandb.finish()
-=======
         logger.info(
-            f"Initializing wandb with entity {self.entity}, project name: "
-            f"{self.project_name}, run_name: {run_name}."
+            f"Initializing wandb with entity {self.config.entity}, project "
+            f"name: {self.config.project_name}, run_name: {run_name}."
         )
         wandb.init(
-            entity=self.entity,
-            project=self.project_name,
+            entity=self.config.entity,
+            project=self.config.project_name,
             name=run_name,
             tags=tags,
             settings=settings,
-        )
->>>>>>> 5b681c4d
+        )