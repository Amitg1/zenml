--- conflicted
+++ resolved
@@ -95,13 +95,7 @@
 class PipelineRunResponseModel(
     PipelineRunBaseModel, WorkspaceScopedResponseModel
 ):
-<<<<<<< HEAD
-    """Pipeline model with User and Workspace fully hydrated."""
-
-    status: ExecutionStatus = Field(title="The status of the run.")
-=======
-    """Pipeline run model with user, project, pipeline, and stack hydrated."""
->>>>>>> fbbec9b1
+    """Pipeline run model with user, workspace, pipeline, and stack hydrated."""
 
     pipeline: Optional["PipelineResponseModel"] = Field(
         title="The pipeline this run belongs to."
@@ -116,13 +110,8 @@
 # ------- #
 
 
-<<<<<<< HEAD
 class PipelineRunRequestModel(PipelineRunBaseModel, WorkspaceScopedRequestModel):
-    """Domain Model representing a pipeline run."""
-=======
-class PipelineRunRequestModel(PipelineRunBaseModel, ProjectScopedRequestModel):
-    """Pipeline run model with user, project, pipeline, and stack as UUIDs."""
->>>>>>> fbbec9b1
+    """Pipeline run model with user, workspace, pipeline, and stack as UUIDs."""
 
     id: UUID
     stack: Optional[UUID]  # Might become None if the stack is deleted.
